--- conflicted
+++ resolved
@@ -5,13 +5,8 @@
 replicaCount: 2
 
 image:
-<<<<<<< HEAD
   repository: outscale/osc-bsu-csi-driver
-  tag: v0.0.9beta
-=======
-  repository: outscale/osc-ebs-csi-driver
-  tag: v0.0.12beta
->>>>>>> 0e356a74
+  tag: v1.0.0
   pullPolicy: IfNotPresent
 
 # set the verbosity level of plugins
