--- conflicted
+++ resolved
@@ -3,12 +3,6 @@
     echo "deb http://deb.debian.org/debian unstable non-free contrib main" >> /etc/apt/sources.list && \
     apt-get -y update && apt-get clean && rm -rf /var/lib/apt/lists/*
 
-<<<<<<< HEAD
-RUN export DEBIAN_FRONTEND=noninteractive && clean-install libc-bin=2.31-9 libgnutls30=3.7.0-5 libudev1=247.2-4 udev=247.2-4 libsqlite3-0=3.34.0-1 && apt-get clean && rm -rf /var/lib/apt/lists/*
-RUN export DEBIAN_FRONTEND=noninteractive && clean-install ca-certificates e2fsprogs mount udev util-linux xfsprogs && apt-get clean && rm -rf /var/lib/apt/lists/*
-WORKDIR /go/src/github.com/outscale-dev/osc-bsu-csi-driver
-COPY ./bin/osc-bsu-csi-driver /bin/osc-bsu-csi-driver
-=======
 RUN apt-get -y update && \
     apt-get -y install libc-bin=2.32-4 \
                        ca-certificates=20210119 \
@@ -18,6 +12,5 @@
     apt-get clean && rm -rf /var/lib/apt/lists/*
 
 COPY ./bin/aws-ebs-csi-driver /bin/aws-ebs-csi-driver
->>>>>>> 0e356a74
 
 ENTRYPOINT ["/bin/osc-bsu-csi-driver"]