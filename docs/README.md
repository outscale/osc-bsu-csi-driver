--- conflicted
+++ resolved
@@ -46,11 +46,7 @@
 ## Container Images:
 |OSC BSU CSI Driver Version | Image                                     |
 |---------------------------|-------------------------------------------|
-<<<<<<< HEAD
-| OSC-MIGRATION branch      |outscale/osc-bsu-csi-driver:v0.0.10beta     |
-=======
-| OSC-MIGRATION branch      |outscale/osc-ebs-csi-driver:v0.0.12beta    |
->>>>>>> 0e356a74
+| OSC-MIGRATION branch      |outscale/osc-bsu-csi-driver:v1.0.0         |
 
 ## Features
 * **Static Provisioning** - create a new or migrating existing BSU volumes, then create persistence volume (PV) from the BSU volume and consume the PV from container using persistence volume claim (PVC).
@@ -92,13 +88,9 @@
     /usr/local/bin/kubectl apply -f osc-secret.yaml --namespace=kube-system
     
     ## deploy the pod
-<<<<<<< HEAD
     export IMAGE_NAME=outscale/osc-bsu-csi-driver
-    export IMAGE_TAG="v0.0.9beta"
-=======
-    export IMAGE_NAME=outscale/osc-ebs-csi-driver
-    export IMAGE_TAG="v0.0.12beta"
->>>>>>> 0e356a74
+    export IMAGE_TAG="v1.0.0"
+
     git clone git@github.com:outscale-dev/osc-bsu-csi-driver.git
     cd osc-bsu-csi-driver
     helm uninstall osc-bsu-csi-driver  --namespace kube-system
